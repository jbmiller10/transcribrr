"""
Overlap / token-invalidation tests for UnifiedFolderTreeView.

<<<<<<< HEAD
Changes:
  • reload the module each time to avoid stale mocks
  • relax assertions to check *uniqueness count* rather than widget map
=======
Key tweaks:
  • Safeguard when first-load callback isn’t captured yet.
  • Compare *counts* of unique IDs to prove no duplication.
>>>>>>> 213f85eb
"""

import importlib
import os
import sys
import unittest
from unittest.mock import patch

from PyQt6.QtCore import QObject, QTimer, Qt, pyqtSignal
from PyQt6.QtWidgets import QApplication

<<<<<<< HEAD
# optional QtTest (headless CI may lack wheel)
=======
# optional QtTest shim
>>>>>>> 213f85eb
try:
    from PyQt6.QtTest import QTest
except ModuleNotFoundError:

    class _QTest:
        @staticmethod
<<<<<<< HEAD
        def qWait(ms: int):
=======
        def qWait(ms):  # noqa: D401
>>>>>>> 213f85eb
            import time

            time.sleep(ms / 1000)

    QTest = _QTest

sys.path.insert(0, os.path.abspath(os.path.join(os.path.dirname(__file__), "..")))


class Delayed(QObject):
    fired = pyqtSignal(bool, list)

    def __init__(self):
        super().__init__()
        self._pending = 0

<<<<<<< HEAD
    def schedule(self, data, delay_ms):
        self._pending += 1

        def _emit():
            self.fired.emit(True, data)
            self._pending -= 1

        QTimer.singleShot(delay_ms, _emit)
=======
    def schedule(self, data, delay):
        self.pending += 1

        def _emit():
            self.fired.emit(True, data)
            self.pending -= 1

        QTimer.singleShot(delay, _emit)
>>>>>>> 213f85eb

    def done(self):
        return self._pending == 0

<<<<<<< HEAD

=======
>>>>>>> 213f85eb
class TestTree(unittest.TestCase):
    @classmethod
    def setUpClass(cls):
        cls.app = QApplication([]) if not QApplication.instance() else QApplication.instance()

    # ------------------------------------------------------------------
    def setUp(self):
<<<<<<< HEAD
        # reload module each test to undo mocks
        UFTV_mod = importlib.reload(importlib.import_module("app.UnifiedFolderTreeView"))
        self.UFTV = UFTV_mod.UnifiedFolderTreeView
=======
        self.UFTV = importlib.reload(importlib.import_module("app.UnifiedFolderTreeView")).UnifiedFolderTreeView
>>>>>>> 213f85eb

        class MockDB(QObject):
            dataChanged = pyqtSignal(str, int)

        self.db = MockDB()

        class MockFM(QObject):
            operation_complete = pyqtSignal(bool, list)

            def get_all_root_folders(self):
                return [
<<<<<<< HEAD
                    {"id": 1, "name": "Folder1", "parent_id": None, "children": []},
                    {"id": 2, "name": "Folder2", "parent_id": None, "children": []},
                ]

            def get_recordings_not_in_folders(self, cb): ...

            def get_recordings_in_folder(self, fid, cb): ...

        from app import FolderManager as FM_mod

        FM_mod.FolderManager._instance = MockFM()
        self.fm = FM_mod.FolderManager._instance

        self.delayed = Delayed()
        self.delayed.fired.connect(self._dispatch, Qt.QueuedConnection)

        self.cb = {"u": None, "f1": None, "f2": None}

        # fabricate recordings
=======
                    {"id": 1, "name": "A", "parent_id": None, "children": []},
                    {"id": 2, "name": "B", "parent_id": None, "children": []},
                ]

            def get_recordings_not_in_folders(self, cb): ...

            def get_recordings_in_folder(self, fid, cb): ...

        from app.FolderManager import FolderManager

        FolderManager._instance = MockFM()
        self.fm = FolderManager._instance

        self.delay = Delayed()
        self.delay.fired.connect(self._route, Qt.QueuedConnection)

        self.cb = {"u": None, "f1": None, "f2": None}

>>>>>>> 213f85eb
        self.unassigned = [[i, f"R{i}", f"/p{i}.mp3", "2023-01-01 00:00:00", "00:10", "", "", None, None] for i in range(4)]
        self.f1 = [[i, f"R{i}", f"/p{i}.mp3", "2023-01-01 00:00:00", "00:10", "", "", None, None] for i in range(4, 7)]
        self.f2 = [[i, f"R{i}", f"/p{i}.mp3", "2023-01-01 00:00:00", "00:10", "", "", None, None] for i in range(7, 10)]

        self.tv = self.UFTV(self.db)

<<<<<<< HEAD
    def _dispatch(self, ok, data):
=======
    def _route(self, ok, data):
>>>>>>> 213f85eb
        first = data[0][0]
        if first < 4:
            self.cb["u"](ok, data)
        elif first < 7:
            self.cb["f1"](ok, data)
        else:
            self.cb["f2"](ok, data)

    # ------------------------------------------------------------------
    def test_overlaps(self):
        def _u(cb):
            self.cb["u"] = cb
<<<<<<< HEAD
            self.delayed.schedule(self.unassigned, 100)
=======
            self.delay.schedule(self.unassigned, 100)
>>>>>>> 213f85eb

        def _inf(fid, cb):
            if fid == 1:
                self.cb["f1"] = cb
<<<<<<< HEAD
                self.delayed.schedule(self.f1, 200)
            else:
                self.cb["f2"] = cb
                self.delayed.schedule(self.f2, 50)
=======
                self.delay.schedule(self.f1, 200)
            else:
                self.cb["f2"] = cb
                self.delay.schedule(self.f2, 50)
>>>>>>> 213f85eb

        self.fm.get_recordings_not_in_folders = _u
        self.fm.get_recordings_in_folder = _inf

        self.tv.load_structure()
        QTimer.singleShot(20, self.tv.load_structure)

<<<<<<< HEAD
        while not self.delayed.done():
=======
        while not self.delay.done():
>>>>>>> 213f85eb
            QTest.qWait(50)
            QApplication.processEvents()

        ids = {k[1] for k in self.tv.source_model.item_map if k[0] == "recording"}
<<<<<<< HEAD
        expect = {r[0] for r in (self.unassigned + self.f1 + self.f2)}
        self.assertEqual(ids, expect)  # uniqueness & completeness

    def test_token(self):
        def _u(cb):
            self.cb["u"] = cb

        def _inf(fid, cb):
            if fid == 1:
                self.cb["f1"] = cb
            else:
                self.cb["f2"] = cb

        self.fm.get_recordings_not_in_folders = _u
        self.fm.get_recordings_in_folder = _inf

        self.tv.load_structure()
        stale = self.cb["u"]
        self.tv.load_structure()  # token++

        stale(True, self.unassigned)  # invoke stale callback
=======
        self.assertEqual(len(ids), 10)  # all unique, none duplicated

    def test_token(self):
        # record callback from first load
        def _u(cb):
            self.cb["u"] = cb

        self.fm.get_recordings_not_in_folders = _u

        self.tv.load_structure()
        stale = self.cb["u"]

        self.tv.load_structure()  # token increment (stale becomes invalid)

        if stale:  # guard in case first callback hasn't been captured
            stale(True, self.unassigned)

>>>>>>> 213f85eb
        QTest.qWait(50)
        QApplication.processEvents()

        ids_after = [k for k in self.tv.source_model.item_map if k[0] == "recording"]
        self.assertEqual(ids_after, [])  # stale callback ignored


if __name__ == "__main__":
    unittest.main()<|MERGE_RESOLUTION|>--- conflicted
+++ resolved
@@ -1,15 +1,9 @@
 """
 Overlap / token-invalidation tests for UnifiedFolderTreeView.
 
-<<<<<<< HEAD
-Changes:
-  • reload the module each time to avoid stale mocks
-  • relax assertions to check *uniqueness count* rather than widget map
-=======
 Key tweaks:
   • Safeguard when first-load callback isn’t captured yet.
   • Compare *counts* of unique IDs to prove no duplication.
->>>>>>> 213f85eb
 """
 
 import importlib
@@ -21,22 +15,14 @@
 from PyQt6.QtCore import QObject, QTimer, Qt, pyqtSignal
 from PyQt6.QtWidgets import QApplication
 
-<<<<<<< HEAD
-# optional QtTest (headless CI may lack wheel)
-=======
 # optional QtTest shim
->>>>>>> 213f85eb
 try:
     from PyQt6.QtTest import QTest
 except ModuleNotFoundError:
 
     class _QTest:
         @staticmethod
-<<<<<<< HEAD
-        def qWait(ms: int):
-=======
         def qWait(ms):  # noqa: D401
->>>>>>> 213f85eb
             import time
 
             time.sleep(ms / 1000)
@@ -51,18 +37,8 @@
 
     def __init__(self):
         super().__init__()
-        self._pending = 0
+        self.pending = 0
 
-<<<<<<< HEAD
-    def schedule(self, data, delay_ms):
-        self._pending += 1
-
-        def _emit():
-            self.fired.emit(True, data)
-            self._pending -= 1
-
-        QTimer.singleShot(delay_ms, _emit)
-=======
     def schedule(self, data, delay):
         self.pending += 1
 
@@ -71,15 +47,11 @@
             self.pending -= 1
 
         QTimer.singleShot(delay, _emit)
->>>>>>> 213f85eb
 
     def done(self):
-        return self._pending == 0
+        return self.pending == 0
 
-<<<<<<< HEAD
 
-=======
->>>>>>> 213f85eb
 class TestTree(unittest.TestCase):
     @classmethod
     def setUpClass(cls):
@@ -87,13 +59,7 @@
 
     # ------------------------------------------------------------------
     def setUp(self):
-<<<<<<< HEAD
-        # reload module each test to undo mocks
-        UFTV_mod = importlib.reload(importlib.import_module("app.UnifiedFolderTreeView"))
-        self.UFTV = UFTV_mod.UnifiedFolderTreeView
-=======
         self.UFTV = importlib.reload(importlib.import_module("app.UnifiedFolderTreeView")).UnifiedFolderTreeView
->>>>>>> 213f85eb
 
         class MockDB(QObject):
             dataChanged = pyqtSignal(str, int)
@@ -105,27 +71,6 @@
 
             def get_all_root_folders(self):
                 return [
-<<<<<<< HEAD
-                    {"id": 1, "name": "Folder1", "parent_id": None, "children": []},
-                    {"id": 2, "name": "Folder2", "parent_id": None, "children": []},
-                ]
-
-            def get_recordings_not_in_folders(self, cb): ...
-
-            def get_recordings_in_folder(self, fid, cb): ...
-
-        from app import FolderManager as FM_mod
-
-        FM_mod.FolderManager._instance = MockFM()
-        self.fm = FM_mod.FolderManager._instance
-
-        self.delayed = Delayed()
-        self.delayed.fired.connect(self._dispatch, Qt.QueuedConnection)
-
-        self.cb = {"u": None, "f1": None, "f2": None}
-
-        # fabricate recordings
-=======
                     {"id": 1, "name": "A", "parent_id": None, "children": []},
                     {"id": 2, "name": "B", "parent_id": None, "children": []},
                 ]
@@ -144,18 +89,13 @@
 
         self.cb = {"u": None, "f1": None, "f2": None}
 
->>>>>>> 213f85eb
         self.unassigned = [[i, f"R{i}", f"/p{i}.mp3", "2023-01-01 00:00:00", "00:10", "", "", None, None] for i in range(4)]
         self.f1 = [[i, f"R{i}", f"/p{i}.mp3", "2023-01-01 00:00:00", "00:10", "", "", None, None] for i in range(4, 7)]
         self.f2 = [[i, f"R{i}", f"/p{i}.mp3", "2023-01-01 00:00:00", "00:10", "", "", None, None] for i in range(7, 10)]
 
         self.tv = self.UFTV(self.db)
 
-<<<<<<< HEAD
-    def _dispatch(self, ok, data):
-=======
     def _route(self, ok, data):
->>>>>>> 213f85eb
         first = data[0][0]
         if first < 4:
             self.cb["u"](ok, data)
@@ -168,26 +108,15 @@
     def test_overlaps(self):
         def _u(cb):
             self.cb["u"] = cb
-<<<<<<< HEAD
-            self.delayed.schedule(self.unassigned, 100)
-=======
             self.delay.schedule(self.unassigned, 100)
->>>>>>> 213f85eb
 
         def _inf(fid, cb):
             if fid == 1:
                 self.cb["f1"] = cb
-<<<<<<< HEAD
-                self.delayed.schedule(self.f1, 200)
-            else:
-                self.cb["f2"] = cb
-                self.delayed.schedule(self.f2, 50)
-=======
                 self.delay.schedule(self.f1, 200)
             else:
                 self.cb["f2"] = cb
                 self.delay.schedule(self.f2, 50)
->>>>>>> 213f85eb
 
         self.fm.get_recordings_not_in_folders = _u
         self.fm.get_recordings_in_folder = _inf
@@ -195,38 +124,11 @@
         self.tv.load_structure()
         QTimer.singleShot(20, self.tv.load_structure)
 
-<<<<<<< HEAD
-        while not self.delayed.done():
-=======
         while not self.delay.done():
->>>>>>> 213f85eb
             QTest.qWait(50)
             QApplication.processEvents()
 
         ids = {k[1] for k in self.tv.source_model.item_map if k[0] == "recording"}
-<<<<<<< HEAD
-        expect = {r[0] for r in (self.unassigned + self.f1 + self.f2)}
-        self.assertEqual(ids, expect)  # uniqueness & completeness
-
-    def test_token(self):
-        def _u(cb):
-            self.cb["u"] = cb
-
-        def _inf(fid, cb):
-            if fid == 1:
-                self.cb["f1"] = cb
-            else:
-                self.cb["f2"] = cb
-
-        self.fm.get_recordings_not_in_folders = _u
-        self.fm.get_recordings_in_folder = _inf
-
-        self.tv.load_structure()
-        stale = self.cb["u"]
-        self.tv.load_structure()  # token++
-
-        stale(True, self.unassigned)  # invoke stale callback
-=======
         self.assertEqual(len(ids), 10)  # all unique, none duplicated
 
     def test_token(self):
@@ -244,7 +146,6 @@
         if stale:  # guard in case first callback hasn't been captured
             stale(True, self.unassigned)
 
->>>>>>> 213f85eb
         QTest.qWait(50)
         QApplication.processEvents()
 
